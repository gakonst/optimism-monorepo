pragma solidity ^0.5.0;
pragma experimental ABIEncoderV2;

/* Internal Imports */
import {DataTypes as dt} from "./DataTypes.sol";
import {FullStateManager} from "./FullStateManager.sol";
import {ContractAddressGenerator} from "./ContractAddressGenerator.sol";
import {CreatorContract} from "./CreatorContract.sol";

/**
 * @title ExecutionManager
 * @notice The execution manager ensures that the execution of each transaction is sandboxed in a distinct enviornment as defined
 *         by the supplied backend. Only state / contracts from that backend will be accessed.
 */
contract ExecutionManager is FullStateManager {
    address ZERO_ADDRESS = 0x0000000000000000000000000000000000000000;

    // Execution storage
    dt.ExecutionContext executionContext;
    // RLP encoding library
    ContractAddressGenerator cag;

    // Events
    event CreatedContract(
        address _ovmContractAddress,
        address _codeContractAddress,
        bytes32 _codeContractHash
    );
    event SetStorage(
        address _ovmContractAddress,
        bytes32 _slot,
        bytes32 _value
    );

    /**
     * @notice Construct a new ExecutionManager with a specified purity checker & owner.
     * @param _purityCheckerAddress The address for our purity checker, used during contract creation.
     * @param _owner The owner of our contract -- the only address allowed to make calls to our purity checker.
     */
    constructor(address _purityCheckerAddress, address _contractAddressGeneration, address _owner) public {
        // Set the purity checker address
        // TODO
        cag = ContractAddressGenerator(_contractAddressGeneration);
        // Deploy our genesis code contract (the normal way)
        CreatorContract creatorContract = new CreatorContract(address(this));
        // Set our genesis creator contract to be the zero address
        address genesisAddress = ZERO_ADDRESS;
        associateCodeContract(genesisAddress, address(creatorContract));

        // Set our owner
        // TODO
    }

    /**
     * @notice Execute a transaction which consists of running a transaction within the context of a timestamp
     *         and queue origin.
     * Note: This is a raw function, so there are no listed (ABI-encoded) inputs / outputs.
     * Below format of the bytes expected as input and written as output:
     * calldata: variable-length bytes:
     *       [methodID (bytes4)]
     *       [timestamp (uint)]
     *       [queueOrigin (uint)]
     *       [ovmEntrypointAddress (address as bytes32 (big-endian))]
     *       [callBytes (bytes (variable length))]
     * returndata: [variable-length bytes returned from call] - The updated storage elements.
     *      This will be used by the fraud prover to check the post state root.
     */
    function executeTransaction() external {
        address addr = address(this);
        bytes4 methodId = bytes4(keccak256("executeCall()") >> 224);

        bytes memory execCallBytes;
        assembly {
            execCallBytes := mload(0x40)
            calldatacopy(execCallBytes, 0, calldatasize)

            mstore8(execCallBytes, shr(24, methodId))
            mstore8(add(execCallBytes, 1), shr(16, methodId))
            mstore8(add(execCallBytes, 2), shr(8, methodId))
            mstore8(add(execCallBytes, 3), methodId)

            // overwrite call's data
            let result := mload(0x40)
            let success := call(gas, addr, 0, execCallBytes, calldatasize, result, 500000)

            if eq(success,0) {
                revert(0,0)
            }
        }
        // TODO: Track & return storage elements
    }

    /**
     * @notice Execute a call which will return the result of the call instead of the updated storage.
     *         Note: This should only be used with a Web3 `call` operation, otherwise you may accidentally save changes to the state.
     * Note: This is a raw function, so there are no listed (ABI-encoded) inputs / outputs.
     * Below format of the bytes expected as input and written as output:
     * calldata: variable-length bytes:
     *       [methodID (bytes4)]
     *       [timestamp (uint)]
     *       [queueOrigin (uint)]
     *       [ovmEntrypointAddress (address as bytes32 (big-endian))]
     *       [callBytes (bytes (variable length))]
     * returndata: [variable-length bytes returned from call]
     */
    function executeCall() external {
        bytes4 methodId = bytes4(keccak256("ovmCALL()") >> 224);

        uint _timestamp;
        uint _queueOrigin;
        uint callSize;
        bytes memory callBytes;

        assembly {
            // populate timestamp and queue origin from calldata
            _timestamp := calldataload(4)
            // skip method ID (bytes4) and timestamp (bytes32)
            _queueOrigin := calldataload(0x24)

            // set callsize: total param size minus 2 uints plus 4 byte method ID - 4 bytes (new method ID)
            callSize := sub(calldatasize, 0x40)
            callBytes := mload(0x40)
            mstore(0x40, add(callBytes, callSize))

            // leave room for method ID, skip ahead in calldata methodID(4), timestamp(32), queueOrigin(32)
            calldatacopy(add(callBytes, 4), 0x44, callSize)
            mstore8(callBytes, shr(24, methodId))
            mstore8(add(callBytes, 1), shr(16, methodId))
            mstore8(add(callBytes, 2), shr(8, methodId))
            mstore8(add(callBytes, 3), methodId)
        }

        // Initialize our context
        initializeContext(_timestamp, _queueOrigin);

        address addr = address(this);
        assembly {
            let result := mload(0x40)
            let success := call(gas, addr, 0, callBytes, callSize, result, 500000)
            let size := returndatasize

            if eq(success, 0) {
                revert(0, 0)
            }

            return(result, size)
        }
    }

    /**********************
    * OVM Context Opcodes *
    **********************/

    function ovmMsgSender() public view returns(address) {
        // First make sure the ovmMsgSender was set
        require(executionContext.ovmMsgSender != ZERO_ADDRESS, "Error attempting to access non-existent msgSender.");
        // If not, simply return the msgSender
        return executionContext.ovmMsgSender;
    }

    // TODO: Add more context getters like timestamp & queueOrigin.

    /********* Utils *********/

    /**
     * @notice Initialize a new context, setting the timestamp and queue origin as well as zeroing out the
     *         msgSender of the previous context.
     *         NOTE: this zeroing may not technically be needed as the context should always end up as zero at the end of each execution.
     * @param _timestamp The timestamp which should be used for this context.
     * @param _queueOrigin The queue which this context's transaction was sent from.
     */
    function initializeContext(uint _timestamp, uint _queueOrigin) internal {
        // First zero out the context for good measure (Note ZERO_ADDRESS is reserved for the genesis contract & initial msgSender)
        restoreContractContext(ZERO_ADDRESS, ZERO_ADDRESS);
        // And finally set the timestamp & queue origin
        executionContext.timestamp = _timestamp;
        executionContext.queueOrigin = _queueOrigin;
    }

    /**
     * @notice Change the active contract to be something new. This is used when a new contract is called.
     * @param _newActiveContract The new active contract
     * @return The old msgSender and activeContract. This will be used when we restore the old active contract.
     */
    function switchActiveContract(address _newActiveContract) internal returns(address _oldMsgSender, address _oldActiveContract) {
        // Store references to the old context
        _oldActiveContract = executionContext.ovmActiveContract;
        _oldMsgSender = executionContext.ovmMsgSender;
        // Set our new context
        executionContext.ovmActiveContract = _newActiveContract;
        executionContext.ovmMsgSender = _oldActiveContract;
        // Return old context so we can later revert to it
        return (_oldMsgSender, _oldActiveContract);
    }

    /**
     * @notice Restore the contract context to some old values.
     * @param _msgSender The msgSender to be restored.
     * @param _activeContract The activeContract to be restored.
     */
    function restoreContractContext(address _msgSender, address _activeContract) internal {
        // Revert back to the old context
        executionContext.ovmActiveContract = _activeContract;
        executionContext.ovmMsgSender = _msgSender;
    }


    /***************************
    * Contract Creation Opcode *
    ***************************/

    /**
     * @notice CREATE opcode -- deploying a new ovm contract to a CREATE address.
     * Note: This is a raw function, so there are no listed (ABI-encoded) inputs / outputs.
     * Below format of the bytes expected as input and written as output:
     * calldata: variable-length bytes:
     *       [methodID (bytes4)]
     *       [ovmInitcode (bytes (variable length))]
     * returndata: [newOvmContractAddress (as bytes32)]
     */
    function ovmCREATE() public {
        bytes memory _ovmInitcode;
        assembly {
            _ovmInitcode := mload(0x40)
            // ignore methodID
            let initcodeSize := sub(calldatasize, 4)
            // need to ABI-encode _ovmInitcode for solidity calls
            mstore(_ovmInitcode, initcodeSize)
            // read calldata, ignoring methodID -- the rest is _ovmInitcode
            calldatacopy(add(_ovmInitcode, 0x20), 4, initcodeSize)
            // update free mem pointer
            mstore(0x40, add(add(_ovmInitcode, 0x20), initcodeSize))
        }

        // First we need to generate the CREATE address
        address creator = executionContext.ovmActiveContract;
        uint creatorNonce = getOvmContractNonce(creator);
<<<<<<< HEAD
        _newOvmContractAddress = cag.getAddressFromCREATE(creator, creatorNonce);
=======
        address _newOvmContractAddress = getAddressFromCREATE(creator, creatorNonce);
>>>>>>> 2aedf578
        // Next we need to actually create the contract in our state at that address
        createNewContract(_newOvmContractAddress, _ovmInitcode);
        // We also need to increment the contract nonce
        incrementOvmContractNonce(creator);

        // Shifting so that it is big-endian ('00'x12 + 20 bytes of address)
        bytes32 newOvmContractAddressBytes32 = bytes32(bytes20(_newOvmContractAddress)) >> 96;

        // And finally return the address of the newly created ovmContract
        assembly {
            let returnData := mload(0x40)
            mstore(returnData, newOvmContractAddressBytes32)
            return(returnData, 0x20)
        }
    }

    /**
     * @notice CREATE2 opcode -- deploying a new ovm contract to a CREATE2 address.
     * Note: This is a raw function, so there are no listed (ABI-encoded) inputs / outputs.
     * Below format of the bytes expected as input and written as output:
     * calldata: variable-length bytes:
     *       [methodID (bytes4)]
     *       [salt (bytes32)]
     *       [ovmInitcode (bytes (variable length))]
     * returndata: [newOvmContractAddress (as bytes32)]
     */
    function ovmCREATE2() public {
        bytes memory _ovmInitcode;
        bytes32 _salt;
        assembly {
            _ovmInitcode := mload(0x40)
            // skip methodID, copy first 32 bytes for _salt
            _salt := calldataload(4)

            // Copy initcode
            let initcodeSize := sub(calldatasize, 0x24)
            calldatacopy(_ovmInitcode, 0x24, initcodeSize)

            mstore(0x40, add(_ovmInitcode, initcodeSize))
        }

        // First we need to generate the CREATE2 address
        address creator = executionContext.ovmActiveContract;
<<<<<<< HEAD
        _newOvmContractAddress = cag.getAddressFromCREATE2(creator, _salt, _ovmInitcode);
=======
        address _newOvmContractAddress = getAddressFromCREATE2(creator, _salt, _ovmInitcode);
>>>>>>> 2aedf578
        // Next we need to actually create the contract in our state at that address
        createNewContract(_newOvmContractAddress, _ovmInitcode);

        // Shifting so that it is big-endian ('00'x12 + 20 bytes of address)
        bytes32 newOvmContractAddressBytes32 = bytes32(bytes20(_newOvmContractAddress)) >> 96;

        // And finally return the address of the newly created ovmContract
        assembly {
            let returnData := mload(0x40)
            mstore(returnData, newOvmContractAddressBytes32)
            return(returnData, 0x20)
        }
    }

    /********* Utils *********/

    /**
     * @notice Create a new contract at some OVM contract address.
     * @param _newOvmContractAddress The desired OVM contract address for this new contract we will deploy.
     * @param _ovmInitcode The initcode for our new contract
     */
    function createNewContract(address _newOvmContractAddress, bytes memory _ovmInitcode) internal {
        // Purity check the initcode
        // TODO
        // Switch the context to be the new contract
        (address oldMsgSender, address oldActiveContract) = switchActiveContract(_newOvmContractAddress);
        // Deploy the _ovmInitcode as a code contract -- Note the init script will run in the newly set context
        address codeContractAddress = deployCodeContract(_ovmInitcode);
        // Associate the code contract with our ovm contract
        associateCodeContract(_newOvmContractAddress, codeContractAddress);
        // Get the code contract address to be emitted by a CreatedContract event
        bytes32 codeContractHash = getCodeContractHash(codeContractAddress);
        // Revert to the previous the context
        restoreContractContext(oldMsgSender, oldActiveContract);
        // Emit CreatedContract event! We've created a new contract!
        emit CreatedContract(_newOvmContractAddress, codeContractAddress, codeContractHash);
    }

    /**
     * @notice Deploys a code contract, and then registers it to the state
     * @param _ovmContractInitcode The bytecode of the contract to be deployed
     * @return the codeContractAddress.
     */
    function deployCodeContract(bytes memory _ovmContractInitcode) internal returns(address codeContractAddress) {
        // Deploy a new contract with this _ovmContractInitCode
        assembly {
            // Set our codeContractAddress to the address returned by our CREATE operation
            codeContractAddress := create(0, add(_ovmContractInitcode, 0x20), mload(_ovmContractInitcode))
            // Make sure that the CREATE was successful (actually deployed something)
            if iszero(extcodesize(codeContractAddress)) {
                revert(0, 0)
            }
        }
        return codeContractAddress;
    }


    /************************
    * Contract CALL Opcodes *
    ************************/

    /**
     * @notice CALL opcode -- simply calls a particular code contract with the desired OVM contract context.
     * Note: This is a raw function, so there are no listed (ABI-encoded) inputs / outputs.
     * Below format of the bytes expected as input and written as output:
     * calldata: variable-length bytes:
     *       [methodID (bytes4)]
     *       [targetOvmContractAddress (address as bytes32 (big-endian))]
     *       [callBytes (bytes (variable length))]
     * returndata: [variable-length bytes returned from call]
     */
    function ovmCALL() public {
        uint callSize;
        bytes memory _callBytes;
        bytes32 _targetOvmContractAddressBytes;
        // parse calldata
        assembly {
            // skip 4 bytes for methodID and first 12 bytes of address
            _targetOvmContractAddressBytes := calldataload(16)

            // size is calldata - methodID - address (as bytes32)
            callSize := sub(calldatasize, 0x24)

            // set callBytes
            _callBytes := mload(0x40)
            mstore(0x40, add(_callBytes, callSize))
            calldatacopy(_callBytes, 0x24, callSize)
        }
        address _targetOvmContractAddress = address(bytes20(_targetOvmContractAddressBytes));

        // switch the context to the _targetOvmContractAddress
        (address oldMsgSender, address oldActiveContract) = switchActiveContract(_targetOvmContractAddress);
        address codeAddress = getCodeContractAddress(_targetOvmContractAddress);

        bytes memory returnData;
        uint returnSize;
        // make the call
        assembly {
            returnData := mload(0x40)

            let success := call(
              gas,
              codeAddress,
              0,
              _callBytes,
              callSize,
              returnData,
              500000
            )

            returnSize := returndatasize

            if eq(success, 0) {
                revert(0, 0)
            }
        }

        // Revert back to our old execution context
        restoreContractContext(oldMsgSender, oldActiveContract);

        // Return the return value
        assembly {
            return(returnData, returnSize)
        }
    }

    function ovmSTATICCALL(address _targetOvmContractAddress, bytes memory _ovmCalldata) public { /* TODO */ }
    function ovmDELEGATECALL(address _targetOvmContractAddress, bytes memory _ovmCalldata) public { /* TODO */ }


    /***************************
    * Contract Storage Opcodes *
    ***************************/

    /**
     * @notice Load a value from storage. Note each contract has it's own storage.
     * Note: This is a raw function, so there are no listed (ABI-encoded) inputs / outputs.
     * Below format of the bytes expected as input and written as output:
     * calldata: variable-length bytes:
     *       [methodID (bytes4)]
     *       [storageSlot (bytes32)]
     * returndata: [storageValue (bytes32)]
     */
    function ovmSLOAD() public view {
        bytes32 _storageSlot;
        assembly {
            // skip methodID (4 bytes)
            _storageSlot := calldataload(4)
        }

        bytes32 slotValue = getStorage(executionContext.ovmActiveContract, _storageSlot);

        assembly {
            let ret := mload(0x40)
            mstore(ret, slotValue)
            return(ret, 0x20)
        }
    }

    /**
     * @notice Store a value. Note each contract has it's own storage.
     * Note: This is a raw function, so there are no listed (ABI-encoded) inputs / outputs.
     * Below format of the bytes expected as input and written as output:
     * calldata: variable-length bytes:
     *       [methodID (bytes4)]
     *       [storageSlot (bytes32)]
     *       [storageValue (bytes32)]
     * returndata: empty.
     */
    function ovmSSTORE() public {
        bytes32 _storageSlot;
        bytes32 _storageValue;

        assembly {
            // skip methodID (4 bytes)
            _storageSlot := calldataload(4)
            _storageValue := calldataload(0x24)
        }

        setStorage(executionContext.ovmActiveContract, _storageSlot, _storageValue);
        // Emit SetStorage event!
        emit SetStorage(executionContext.ovmActiveContract, _storageSlot, _storageValue);
    }

    /***********************
    * Code-related Opcodes *
    ************************/

    /**
     * @notice Executes the extcodesize operation for the contract address provided.
     * Note: This is a raw function, so there are no listed (ABI-encoded) inputs / outputs.
     * Below format of the bytes expected as input and written as output:
     * calldata: 36 bytes:
     *      [methodID (bytes4)]
     *      [targetOvmContractAddress (address as bytes32 (big-endian))]
     * returndata: 32 bytes: the big-endian codesize int.
     */
    function ovmEXTCODESIZE() public {
        bytes32 _targetAddressBytes;
        assembly {
        // read calldata, ignoring methodID and first 12 bytes of address
            _targetAddressBytes := calldataload(16)
        }

        address _targetOvmContractAddress = address(bytes20(_targetAddressBytes));
        address codeContractAddress = getCodeContractAddress(_targetOvmContractAddress);

        assembly {
            let sizeBytes := mload(0x40)
            mstore(sizeBytes, extcodesize(codeContractAddress))
            return(sizeBytes, 32)
        }
    }

    /**
     * @notice Executes the extcodehash operation for the contract address provided.
     * Note: This is a raw function, so there are no listed (ABI-encoded) inputs / outputs.
     * Below format of the bytes expected as input and written as output:
     * calldata: 36 bytes:
     *      [methodID (bytes4)]
     *      [targetOvmContractAddress (address as bytes32 (big-endian))]
     * returndata: 32 bytes: the hash.
     */
    function ovmEXTCODEHASH() public {
        bytes32 _targetAddressBytes;
        assembly {
            // read calldata, ignoring methodID and first 12 bytes of address
            _targetAddressBytes := calldataload(16)
        }

        address _targetOvmContractAddress = address(bytes20(_targetAddressBytes));
        address codeContractAddress = getCodeContractAddress(_targetOvmContractAddress);

        bytes32 hash = getCodeContractHash(codeContractAddress);

        assembly {
            let hashBytes := mload(0x40)
            mstore(hashBytes, hash)
            return(hashBytes, 32)
        }
    }

    /**
     * @notice Executes the extcodecopy operation for the contract address, index, and length provided.
     * Note: This is a raw function, so there are no listed (ABI-encoded) inputs / outputs.
     * Below format of the bytes expected as input and written as output:
     * calldata: 100 bytes:
     *       [methodID (bytes4)]
     *       [targetOvmContractAddress (address as bytes32 (big-endian))]
     *       [index (uint (32)]
     *       [length (uint (32))]
     * returndata: length (input param) bytes of contract at address, starting at index.
     */
    function ovmEXTCODECOPY() public {
        bytes32 _targetAddressBytes;
        uint _index;
        uint _length;
        assembly {
            // read calldata, ignoring methodID
            _targetAddressBytes := calldataload(16)
            // skip 4 + 32
            _index := calldataload(0x24)
            // skip 4 + 32 + 32
            _length := calldataload(0x44)
        }

        address _targetOvmContractAddress = address(bytes20(_targetAddressBytes));
        address codeContractAddress = getCodeContractAddress(_targetOvmContractAddress);

        assembly {
            let codeContractBytecode := mload(0x40)
            // store code in memory
            extcodecopy(codeContractAddress, codeContractBytecode, _index, _length)
            // write code to returndata
            return(codeContractBytecode, _length)
        }
    }
}<|MERGE_RESOLUTION|>--- conflicted
+++ resolved
@@ -235,11 +235,7 @@
         // First we need to generate the CREATE address
         address creator = executionContext.ovmActiveContract;
         uint creatorNonce = getOvmContractNonce(creator);
-<<<<<<< HEAD
-        _newOvmContractAddress = cag.getAddressFromCREATE(creator, creatorNonce);
-=======
-        address _newOvmContractAddress = getAddressFromCREATE(creator, creatorNonce);
->>>>>>> 2aedf578
+        address _newOvmContractAddress = cag.getAddressFromCREATE(creator, creatorNonce);
         // Next we need to actually create the contract in our state at that address
         createNewContract(_newOvmContractAddress, _ovmInitcode);
         // We also need to increment the contract nonce
@@ -283,11 +279,7 @@
 
         // First we need to generate the CREATE2 address
         address creator = executionContext.ovmActiveContract;
-<<<<<<< HEAD
-        _newOvmContractAddress = cag.getAddressFromCREATE2(creator, _salt, _ovmInitcode);
-=======
-        address _newOvmContractAddress = getAddressFromCREATE2(creator, _salt, _ovmInitcode);
->>>>>>> 2aedf578
+        address _newOvmContractAddress = cag.getAddressFromCREATE2(creator, _salt, _ovmInitcode);
         // Next we need to actually create the contract in our state at that address
         createNewContract(_newOvmContractAddress, _ovmInitcode);
 
