import '../setup'

/* External Imports */
import { createMockProvider, deployContract, getWallets } from 'ethereum-waffle'
import { getLogger, add0x, abi, remove0x } from '@pigi/core-utils'
import { ContractFactory } from 'ethers'
import * as ethereumjsAbi from 'ethereumjs-abi'

/* Contract Imports */
import * as ExecutionManager from '../../build/contracts/ExecutionManager.json'
import * as SimpleStorage from '../../build/contracts/SimpleStorage.json'
<<<<<<< HEAD
import * as ContractAddressGenerator from '../../build/contracts/ContractAddressGenerator.json'
import * as RLPEncode from '../../build/contracts/RLPEncode.json'
import { Contract, ContractFactory, Wallet, utils } from 'ethers'
=======
>>>>>>> 2aedf578

/* Internal Imports */
import {
  manuallyDeployOvmContract,
  getUnsignedTransactionCalldata,
} from '../helpers'

const log = getLogger('simple-storage', true)

/*********
 * TESTS *
 *********/

describe('SimpleStorage', () => {
  const provider = createMockProvider()
  const [wallet] = getWallets(provider)

  // Create pointers to our execution manager & simple storage contract
  let executionManager
  let contractAddressGenerator
  let rlpEncode
  let simpleStorage
  let simpleStorageOvmAddress

  /* Link libraries before tests */
  before(async () => {
    rlpEncode = await deployContract(wallet1, RLPEncode, [], {
      gasLimit: 6700000,
    })
    contractAddressGenerator = await deployContract(
      wallet1,
      ContractAddressGenerator,
      [rlpEncode.address],
      {
        gasLimit: 6700000,
      }
    )
  })

  /* Deploy contracts before each test */
  beforeEach(async () => {
    // Before each test let's deploy a fresh ExecutionManager and SimpleStorage
    // Deploy ExecutionManager the normal way
    executionManager = await deployContract(
      wallet,
      ExecutionManager,
      [
        '0x' + '00'.repeat(20),
        contractAddressGenerator.address,
        '0x' + '00'.repeat(20),
      ],
      {
        gasLimit: 6700000,
      }
    )

    // Deploy SimpleStorage with the ExecutionManager
    simpleStorageOvmAddress = await manuallyDeployOvmContract(
      wallet,
      provider,
      executionManager,
      SimpleStorage,
      [executionManager.address]
    )

    // Also set our simple storage ethers contract so we can generate unsigned transactions
    simpleStorage = new ContractFactory(
      SimpleStorage.abi as any, // For some reason the ABI type definition is not accepted
      SimpleStorage.bytecode
    )
  })

  const setStorage = async (slot, value): Promise<void> => {
    const executeTransactionMethodId: string = ethereumjsAbi
      .methodID('executeTransaction', [])
      .toString('hex')

    const timestamp: string = '00'.repeat(32)
    const origin: string = '00'.repeat(32)
    const entrypoint: string =
      '00'.repeat(12) + remove0x(simpleStorageOvmAddress)
    const txBody: string = `${executeTransactionMethodId}${timestamp}${origin}${entrypoint}`

    const setStorageMethodId: string = ethereumjsAbi
      .methodID('setStorage', [])
      .toString('hex')

    const innerParams: string = `${setStorageMethodId}${slot}${value}`
    // create calldata
    const data = `0x${txBody}${innerParams}`

    // Now actually apply it to our execution manager
    const tx = await wallet.sendTransaction({
      to: executionManager.address,
      data,
      gasLimit: 6_700_000,
    })

    const reciept = await provider.getTransactionReceipt(tx.hash)
    // Now make sure the SetStorage event was emitted
    const rawSetStorageEvent = reciept.logs[0].data
    const decodedSetStorageEvent = abi.decode(
      ['address', 'bytes32', 'bytes32'],
      rawSetStorageEvent
    )
    // Make sure we got back what we expect
    decodedSetStorageEvent.should.deep.equal([
      simpleStorageOvmAddress,
      add0x(slot),
      add0x(value),
    ])
  }

  describe('setStorage', async () => {
    it('properly sets storage for the contract we expect', async () => {
      // create calldata vars
      const slot: string = '99'.repeat(32)
      const value: string = '01'.repeat(32)

      await setStorage(slot, value)
    })
  })

  describe('getStorage', async () => {
    it('correctly loads a value after we store it', async () => {
      // Create the variables we will use for set & get storage
      const slot = '99'.repeat(32)
      const value = '01'.repeat(32)

      await setStorage(slot, value)

      // Execute the getStorage CALL
      const executeCallMethodId: string = ethereumjsAbi
        .methodID('executeCall', [])
        .toString('hex')

      const timestamp: string = '00'.repeat(32)
      const origin: string = '00'.repeat(32)
      const entrypoint: string =
        '00'.repeat(12) + remove0x(simpleStorageOvmAddress)
      const txBody: string = `${executeCallMethodId}${timestamp}${origin}${entrypoint}`

      const setStorageMethodId: string = ethereumjsAbi
        .methodID('getStorage', [])
        .toString('hex')

      const innerParams: string = `${setStorageMethodId}${slot}`
      // create calldata
      const data = `0x${txBody}${innerParams}`

      // Now actually apply it to our execution manager
      const result = await executionManager.provider.call({
        to: executionManager.address,
        data,
        gasLimit: 6_700_000,
      })

      // Check the result is what we expected
      result.should.equal(add0x(value))
    })
  })
})<|MERGE_RESOLUTION|>--- conflicted
+++ resolved
@@ -9,12 +9,8 @@
 /* Contract Imports */
 import * as ExecutionManager from '../../build/contracts/ExecutionManager.json'
 import * as SimpleStorage from '../../build/contracts/SimpleStorage.json'
-<<<<<<< HEAD
 import * as ContractAddressGenerator from '../../build/contracts/ContractAddressGenerator.json'
 import * as RLPEncode from '../../build/contracts/RLPEncode.json'
-import { Contract, ContractFactory, Wallet, utils } from 'ethers'
-=======
->>>>>>> 2aedf578
 
 /* Internal Imports */
 import {
@@ -41,11 +37,11 @@
 
   /* Link libraries before tests */
   before(async () => {
-    rlpEncode = await deployContract(wallet1, RLPEncode, [], {
+    rlpEncode = await deployContract(wallet, RLPEncode, [], {
       gasLimit: 6700000,
     })
     contractAddressGenerator = await deployContract(
-      wallet1,
+      wallet,
       ContractAddressGenerator,
       [rlpEncode.address],
       {
