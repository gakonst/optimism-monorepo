/* External Imports */
import { Address } from '@eth-optimism/rollup-core'
import {
  add0x,
  getLogger,
  logError,
  remove0x,
  ZERO_ADDRESS,
} from '@eth-optimism/core-utils'
import {
  CHAIN_ID,
  GAS_LIMIT,
  L2ExecutionManagerContractDefinition,
  OPCODE_WHITELIST_MASK,
  internalTxReceiptToOvmTxReceipt,
} from '@eth-optimism/ovm'

import { Contract, ethers, utils, Wallet } from 'ethers'
import { TransactionReceipt, Web3Provider } from 'ethers/providers'
import { createMockProvider, deployContract, getWallets } from 'ethereum-waffle'

import AsyncLock from 'async-lock'

/* Internal Imports */
import { DEFAULT_ETHNODE_GAS_LIMIT } from '.'
import {
  FullnodeHandler,
  InvalidParametersError,
  RevertError,
  UnsupportedMethodError,
  Web3Handler,
  Web3RpcMethods,
} from '../types'

const log = getLogger('web3-handler')

const lockKey: string = 'LOCK'

const latestBlock: string = 'latest'

export class DefaultWeb3Handler implements Web3Handler, FullnodeHandler {
  private lock: AsyncLock

  /**
   * Creates a local node, deploys the L2ExecutionManager to it, and returns a
   * Web3Handler that handles Web3 requests to it.
   *
   * @param provider (optional) The web3 provider to use.
   * @returns The constructed Web3 handler.
   */
  public static async create(
    provider: Web3Provider = createMockProvider({
      gasLimit: DEFAULT_ETHNODE_GAS_LIMIT,
    })
  ): Promise<DefaultWeb3Handler> {
    // Initialize a fullnode for us to interact with
    const [wallet] = getWallets(provider)
    const executionManager: Contract = await DefaultWeb3Handler.deployExecutionManager(
      wallet,
      OPCODE_WHITELIST_MASK
    )

    return new DefaultWeb3Handler(provider, wallet, executionManager)
  }

  protected constructor(
    protected readonly provider: Web3Provider,
<<<<<<< HEAD
    protected readonly wallet: Wallet,
    protected readonly executionManager: Contract
=======
    private readonly wallet: Wallet,
    private readonly executionManager: Contract
>>>>>>> 60dd08c4
  ) {
    this.lock = new AsyncLock()
  }

  /**
   * Handles generic Web3 requests.
   *
   * @param method The Web3 method being requested.
   * @param params The parameters for the method in question.
   *
   * @returns The response if the method is supported and properly formatted.
   * @throws If the method is not supported or request is improperly formatted.
   */
  public async handleRequest(method: string, params: any[]): Promise<string> {
    log.debug(
      `Handling request, method: [${method}], params: [${JSON.stringify(
        params
      )}]`
    )

    // Make sure the method is available
    let response: any
    let args: any[]
    switch (method) {
      case Web3RpcMethods.blockNumber:
        this.assertParameters(params, 0)
        response = await this.blockNumber()
        break
      case Web3RpcMethods.call:
        args = this.assertParameters(params, 2, latestBlock)
        response = await this.call(args[0], args[1])
        break
      case Web3RpcMethods.estimateGas:
        args = this.assertParameters(params, 2, latestBlock)
        response = await this.estimateGas(args[0], args[1])
        break
      case Web3RpcMethods.gasPrice:
        this.assertParameters(params, 0)
        response = await this.gasPrice()
        break
      case Web3RpcMethods.getBlockByNumber:
        args = this.assertParameters(params, 2)
        response = await this.getBlockByNumber(args[0], args[1])
        break
      case Web3RpcMethods.getCode:
        args = this.assertParameters(params, 2, latestBlock)
        response = await this.getCode(args[0], args[1])
        break
      case Web3RpcMethods.getExecutionManagerAddress:
        this.assertParameters(params, 0)
        response = await this.getExecutionManagerAddress()
        break
      case Web3RpcMethods.getLogs:
        args = this.assertParameters(params, 1)
        response = await this.getLogs([0])
        break
      case Web3RpcMethods.getTransactionCount:
        args = this.assertParameters(params, 2, latestBlock)
        response = await this.getTransactionCount(args[0], args[1])
        break
      case Web3RpcMethods.getTransactionReceipt:
        args = this.assertParameters(params, 1)
        response = await this.getTransactionReceipt(args[0])
        break
      case Web3RpcMethods.sendRawTransaction:
        args = this.assertParameters(params, 1)
        response = await this.sendRawTransaction(args[0])
        break
      case Web3RpcMethods.networkVersion:
        this.assertParameters(params, 0)
        response = await this.networkVersion()
        break
      default:
        const msg: string = `Method / params [${method} / ${JSON.stringify(
          params
        )}] is not supported by this Web3 handler!`
        log.info(msg)
        throw new UnsupportedMethodError(msg)
    }

    log.debug(
      `Request: method [${method}], params: [${JSON.stringify(
        params
      )}], got result: [${JSON.stringify(response)}]`
    )
    return response
  }

  public async blockNumber(): Promise<string> {
    log.debug(`Requesting block number.`)
    const response = await this.provider.send(Web3RpcMethods.blockNumber, [])
    // For now we will just use the internal node's blocknumber.
    // TODO: Add rollup block tracking
    log.debug(`Received block number [${response}].`)
    return response
  }

  public async call(txObject: {}, defaultBlock: string): Promise<string> {
    log.debug(
      `Making eth_call: [${JSON.stringify(
        txObject
      )}], defaultBlock: [${defaultBlock}]`
    )
    // First generate the internalTx calldata
    const internalCalldata = this.generateUnsignedCallCalldata(
      this.getTimestamp(),
      0,
      txObject['to'],
      txObject['data'],
      txObject['from']
    )

    log.debug(`calldata: ${internalCalldata}`)

    let response
    try {
      // Then actually make the call and get the response
      response = await this.provider.send(Web3RpcMethods.call, [
        {
          from: ZERO_ADDRESS,
          to: this.executionManager.address,
          data: internalCalldata,
        },
        defaultBlock,
      ])
    } catch (e) {
      log.debug(
        `Error executing call: ${JSON.stringify(
          txObject
        )}, default block: ${defaultBlock}, error: ${JSON.stringify(e)}`
      )
      throw e
    }

    // Now just return the response!
    log.debug(
      `eth_call with request: [${JSON.stringify(
        txObject
      )}] default block: ${defaultBlock} got response [${response}]`
    )
    return response
  }

  public async estimateGas(
    txObject: {},
    defaultBlock: string
  ): Promise<string> {
    log.debug(
      `Estimating gas: [${JSON.stringify(
        txObject
      )}], defaultBlock: [${defaultBlock}]`
    )
    // First generate the internalTx calldata
    const internalCalldata = this.generateUnsignedCallCalldata(
      this.getTimestamp(),
      0,
      txObject['to'],
      txObject['data'],
      txObject['from']
    )

    log.debug(internalCalldata)
    // Then estimate the gas
    const response = await this.provider.send(Web3RpcMethods.estimateGas, [
      {
        from: ZERO_ADDRESS,
        to: this.executionManager.address,
        data: internalCalldata,
      },
    ])
    // TODO: Make sure gas limit is below max
    log.debug(
      `Estimated gas: request: [${JSON.stringify(
        txObject
      )}] default block: ${defaultBlock} got response [${response}]`
    )
    return add0x(GAS_LIMIT.toString(16))
  }

  public async gasPrice(): Promise<string> {
    // Gas price is always zero
    return '0x0'
  }

  public async getBlockByNumber(
    defaultBlock: string,
    fullObjects: boolean
  ): Promise<any> {
    log.debug(`Got request to get block ${defaultBlock}.`)
    const res: string = await this.provider.send(
      Web3RpcMethods.getBlockByNumber,
      [defaultBlock, fullObjects]
    )
    log.debug(
      `Returning block ${defaultBlock} (fullObj: ${fullObjects}): ${JSON.stringify(
        res
      )}`
    )
    return res
  }

  public async getCode(
    address: Address,
    defaultBlock: string
  ): Promise<string> {
    if (defaultBlock !== 'latest') {
      log.info(
        `No support for historical code lookups! Anything returned from this may be very wrong.`
      )
      //throw new Error('No support for historical code lookups!')
    }
    log.debug(
      `Getting code for address: [${address}], defaultBlock: [${defaultBlock}]`
    )
    // First get the code contract address at the requested OVM address
    const codeContractAddress = await this.executionManager.getCodeContractAddress(
      address
    )
    const response = await this.provider.send(Web3RpcMethods.getCode, [
      codeContractAddress,
      'latest',
    ])
    log.debug(
      `Got code for address [${address}], block [${defaultBlock}]: [${response}]`
    )
    return response
  }

  public async getExecutionManagerAddress(): Promise<Address> {
    return this.executionManager.address
  }

  public async getLogs(filter: any): Promise<any[]> {
    log.debug(`Requesting logs with filter [${JSON.stringify(filter)}].`)
    const res = await this.provider.send(Web3RpcMethods.getLogs, filter)
    log.debug(`Log result: [${res}], filter: [${JSON.stringify(filter)}].`)
    return res
  }

  public async getTransactionCount(
    address: Address,
    defaultBlock: string
  ): Promise<string> {
    log.debug(
      `Requesting transaction count. Address [${address}], block: [${defaultBlock}].`
    )
    const response = add0x(
      (await this.executionManager.getOvmContractNonce(address)).toString(16)
    )
    log.debug(
      `Received transaction count for Address [${address}], block: [${defaultBlock}]: [${response}].`
    )
    return response
  }

  public async getTransactionReceipt(ovmTxHash: string): Promise<any> {
    log.debug('Getting tx receipt for ovm tx hash:', ovmTxHash)
    // First convert our ovmTxHash into an internalTxHash
    const internalTxHash = await this.getInternalTxHash(ovmTxHash)

    const internalTxReceipt = await this.provider.send(
      Web3RpcMethods.getTransactionReceipt,
      [internalTxHash]
    )

    // Now let's parse the internal transaction reciept
    const ovmTxReceipt = await internalTxReceiptToOvmTxReceipt(
      internalTxReceipt
    )

    log.debug(
      `Returning tx receipt for ovm tx hash [${ovmTxHash}]: [${internalTxReceipt}]`
    )
    return ovmTxReceipt
  }

  public async networkVersion(): Promise<string> {
    log.debug('Getting network version')
    // Return our internal chain_id
    // TODO: Add getter for chainId that is not just imported
    const response = CHAIN_ID
    log.debug(`Got network version: [${response}]`)
    return response.toString()
  }

  public async sendRawTransaction(rawOvmTx: string): Promise<string> {
    // lock here because the mapOmTxHash... tx and the sendRawTransaction tx need to be in order because of nonces.
    return this.lock.acquire(lockKey, async () => {
      log.debug('Sending raw transaction with params:', rawOvmTx)

      // Decode the OVM transaction -- this will be used to construct our internal transaction
      const ovmTx = utils.parseTransaction(rawOvmTx)
      log.debug(
        `OVM Transaction being parsed ${rawOvmTx}, parsed: ${JSON.stringify(
          ovmTx
        )}`
      )

      // Convert the OVM transaction into an "internal" tx which we can use for our execution manager
      const internalTx = await this.ovmTxToInternalTx(ovmTx)
      // Now compute the hash of the OVM transaction which we will return
      const ovmTxHash = await utils.keccak256(rawOvmTx)
      const internalTxHash = await utils.keccak256(internalTx)

      // Make sure we have a way to look up our internal tx hash from the ovm tx hash.
      await this.mapOvmTxHashToInternalTxHash(ovmTxHash, internalTxHash)

      let returnedInternalTxHash: string
      try {
        // Then apply our transaction
        returnedInternalTxHash = await this.provider.send(
          Web3RpcMethods.sendRawTransaction,
          internalTx
        )
      } catch (e) {
        logError(
          log,
          `Error executing transaction. Incrementing nonce for sender (${ovmTx.from} and returning failed tx hash. Ovm tx hash: ${ovmTxHash}, internal hash: ${internalTxHash}.`,
          e
        )

        await this.executionManager.incrementNonce(add0x(ovmTx.from))
        log.debug(`Nonce incremented successfully for ${ovmTx.from}.`)

        return ovmTxHash
      }

      if (remove0x(internalTxHash) !== remove0x(returnedInternalTxHash)) {
        const msg: string = `Internal Transaction hashes do not match for OVM Hash: [${ovmTxHash}]. Calculated: [${internalTxHash}], returned from tx: [${returnedInternalTxHash}]`
        log.error(msg)
        throw Error(msg)
      }

      const receipt: TransactionReceipt = await this.getTransactionReceipt(
        ovmTxHash
      )
      log.info(
        `Transaction receipt for ${rawOvmTx}: ${JSON.stringify(receipt)}`
      )
      if (!receipt || !receipt.status) {
        log.debug(`Transaction reverted: ${rawOvmTx}, ovmTxHash: ${ovmTxHash}`)
        throw new RevertError()
      }

      log.debug(`Completed send raw tx [${rawOvmTx}]. Response: [${ovmTxHash}]`)
      // Return the *OVM* tx hash. We can do this because we store a mapping to the ovmTxHashs in the EM contract.
      return ovmTxHash
    })
  }

  /**
   * Gets the current number of seconds since the epoch.
   *
   * @returns The seconds since epoch.
   */
  protected getTimestamp(): number {
    return Math.round(Date.now() / 1000)
  }

  /**
   * Maps the provided OVM transaction hash to the provided internal transaction hash by storing it in our
   * L2 Execution Manager contract.
   *
   * @param ovmTxHash The OVM transaction's hash.
   * @param internalTxHash Our internal transactions's hash.
   * @throws if not stored properly
   */
  private async mapOvmTxHashToInternalTxHash(
    ovmTxHash: string,
    internalTxHash: string
  ): Promise<void> {
    return this.executionManager.mapOvmTransactionHashToInternalTransactionHash(
      add0x(ovmTxHash),
      add0x(internalTxHash)
    )
  }

  private async getInternalTxHash(ovmTxHash: string): Promise<string> {
    return this.executionManager.getInternalTransactionHash(add0x(ovmTxHash))
  }

  /**
   * OVM tx to EVM tx converter
   */
  private async ovmTxToInternalTx(ovmTx: any): Promise<string> {
    // Verify that the transaction is not accidentally sending to the ZERO_ADDRESS
    if (ovmTx.to === ZERO_ADDRESS) {
      throw new Error('Sending to Zero Address disallowed')
    }
    // Get the nonce of the account that we will use to send everything
    // Note: + 1 because all transactions will have a tx hash mapping tx sent before them.
    // Check that this is an EOA transaction, if not we throw until we've
    // implemented non-EOA transactions
    if (ovmTx.v === 0) {
      log.error(
        'Transaction does not have a valid signature! For now we only support calls from EOAs'
      )
      throw new Error('Non-EOA transaction detected')
    }
    // TODO: Make sure we lock this function with this nonce so we don't send to txs with the same nonce
    const nonce = (await this.wallet.getTransactionCount()) + 1
    // Generate the calldata which we'll use to call our internal execution manager
    // First pull out the `to` field (we just need to check if it's null & if so set ovmTo to the zero address as that's how we deploy contracts)
    const ovmTo = ovmTx.to === null ? ZERO_ADDRESS : ovmTx.to
    // Construct the raw transaction calldata
    const internalCalldata = this.generateEOACallCalldata(
      this.getTimestamp(),
      0,
      ovmTx.nonce,
      ovmTo,
      ovmTx.data,
      ovmTx.v,
      ovmTx.r,
      ovmTx.s
    )

    log.debug(`EOA calldata: [${internalCalldata}]`)

    const internalTx = {
      nonce,
      gasLimit: ovmTx.gasLimit,
      gasPrice: 0,
      to: this.executionManager.address,
      value: 0,
      data: internalCalldata,
      chainId: 108,
    }
    log.debug('The internal tx:', internalTx)
    return this.wallet.sign(internalTx)
  }

  protected static async deployExecutionManager(
    wallet: Wallet,
    opcodeWhitelistMask: string
  ): Promise<Contract> {
    // Now deploy the execution manager!
    const executionManager: Contract = await deployContract(
      wallet,
      L2ExecutionManagerContractDefinition,
      [opcodeWhitelistMask, wallet.address, GAS_LIMIT, true],
      { gasLimit: DEFAULT_ETHNODE_GAS_LIMIT }
    )

    log.info('Deployed execution manager to address:', executionManager.address)

    return executionManager
  }

  private generateUnsignedCallCalldata(
    timestamp: number,
    queueOrigin: number,
    ovmEntrypoint: string,
    callBytes: string,
    fromAddress: string
  ): string {
    // Update the ovmEntrypoint to be the ZERO_ADDRESS if this is a contract creation
    if (ovmEntrypoint === null || ovmEntrypoint === undefined) {
      ovmEntrypoint = ZERO_ADDRESS
    }
    return this.executionManager.interface.functions[
      'executeUnsignedEOACall'
    ].encode([timestamp, queueOrigin, ovmEntrypoint, callBytes, fromAddress])
  }

  private generateEOACallCalldata(
    timestamp: number,
    queueOrigin: number,
    nonce: number,
    ovmEntrypoint: string,
    callBytes: string,
    v: number,
    r: string,
    s: string
  ): string {
    // Update the ovmEntrypoint to be the ZERO_ADDRESS if this is a contract creation
    if (ovmEntrypoint === null || ovmEntrypoint === undefined) {
      ovmEntrypoint = ZERO_ADDRESS
    }

    log.debug(
      `Generating EOA Calldata: v: [${v}], r: [${r}], s: [${s}], nonce: [${nonce}] entrypoint: [${ovmEntrypoint}], callBytes: [${callBytes}]`
    )

    return this.executionManager.interface.functions['executeEOACall'].encode([
      timestamp,
      queueOrigin,
      nonce,
      ovmEntrypoint,
      callBytes,
      v,
      r,
      s,
    ])
  }

  protected assertParameters(
    params: any[],
    expected: number,
    defaultLast?: any
  ): any[] {
    if (!params) {
      if (!expected) {
        return []
      }
    } else if (params.length === expected - 1 || params.length === expected) {
      return params.length === expected ? params : [...params, defaultLast]
    }
    throw new InvalidParametersError(
      `Expected ${expected} parameters but received ${
        !params ? 0 : params.length
      }.`
    )
  }
}<|MERGE_RESOLUTION|>--- conflicted
+++ resolved
@@ -65,13 +65,8 @@
 
   protected constructor(
     protected readonly provider: Web3Provider,
-<<<<<<< HEAD
-    protected readonly wallet: Wallet,
-    protected readonly executionManager: Contract
-=======
     private readonly wallet: Wallet,
     private readonly executionManager: Contract
->>>>>>> 60dd08c4
   ) {
     this.lock = new AsyncLock()
   }
