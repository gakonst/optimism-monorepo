/* External Imports */
import {
  Address,
  L1ToL2Transaction,
  L1ToL2TransactionListener,
  L2ToL1Message,
} from '@eth-optimism/rollup-core'
import {
  add0x,
  bufToHexString,
  BloomFilter,
  getLogger,
  hexStrToBuf,
  hexStrToNumber,
  logError,
  numberToHexString,
  remove0x,
  ZERO_ADDRESS,
} from '@eth-optimism/core-utils'
import {
  CHAIN_ID,
  GAS_LIMIT,
  convertInternalLogsToOvmLogs,
  internalTxReceiptToOvmTxReceipt,
  l2ExecutionManagerInterface,
  l2ToL1MessagePasserInterface,
  OvmTransactionReceipt,
} from '@eth-optimism/ovm'

import { Contract, utils, Wallet } from 'ethers'
import { JsonRpcProvider, TransactionReceipt } from 'ethers/providers'

import AsyncLock from 'async-lock'

/* Internal Imports */
import {
  FullnodeHandler,
  InvalidParametersError,
  L2NodeContext,
  L2ToL1MessageSubmitter,
  UnsupportedMethodError,
  Web3Handler,
  Web3RpcMethods,
  RevertError,
} from '../types'
import { initializeL2Node, getCurrentTime, isErrorEVMRevert } from './utils'
import { NoOpL2ToL1MessageSubmitter } from './message-submitter'

const log = getLogger('web3-handler')

export const latestBlock: string = 'latest'

export class DefaultWeb3Handler
  implements Web3Handler, FullnodeHandler, L1ToL2TransactionListener {
  private readonly ovmHashToOvmTransactionCache: Object = {}
  protected blockTimestamps: Object = {}

  /**
   * Creates a local node, deploys the L2ExecutionManager to it, and returns a
   * Web3Handler that handles Web3 requests to it.
   *
   * @param messageSubmitter The messageSubmitter to use to pass messages to L1. Will be replaced by block submitter.
   * @param web3Provider (optional) The web3 provider to use.
   * @returns The constructed Web3 handler.
   */
  public static async create(
    messageSubmitter: L2ToL1MessageSubmitter = new NoOpL2ToL1MessageSubmitter(),
    web3Provider?: JsonRpcProvider
  ): Promise<DefaultWeb3Handler> {
    log.info(
      `Creating Web3 Handler with provider: ${
        !!web3Provider
          ? web3Provider.connection.url
          : 'undefined -- will create.'
      }`
    )

    const timestamp = getCurrentTime()
    const l2NodeContext: L2NodeContext = await initializeL2Node(web3Provider)

    const handler = new DefaultWeb3Handler(messageSubmitter, l2NodeContext)
    const blockNumber = await l2NodeContext.provider.getBlockNumber()
    handler.blockTimestamps[blockNumber] = timestamp
    return handler
  }

  protected constructor(
    protected readonly messageSubmitter: L2ToL1MessageSubmitter,
    protected readonly context: L2NodeContext
  ) {}

  public getL2ToL1MessagePasserAddress(): Address {
    return this.context.l2ToL1MessagePasser.address
  }

  /**
   * Handles generic Web3 requests.
   *
   * @param method The Web3 method being requested.
   * @param params The parameters for the method in question.
   *
   * @returns The response if the method is supported and properly formatted.
   * @throws If the method is not supported or request is improperly formatted.
   */
  public async handleRequest(method: string, params: any[]): Promise<string> {
    log.debug(
      `Handling request, method: [${method}], params: [${JSON.stringify(
        params
      )}]`
    )

    // Make sure the method is available
    let response: any
    let args: any[]
    switch (method) {
      case Web3RpcMethods.blockNumber:
        this.assertParameters(params, 0)
        response = await this.blockNumber()
        break
      case Web3RpcMethods.call:
        args = this.assertParameters(params, 2, latestBlock)
        response = await this.call(args[0], args[1])
        break
      case Web3RpcMethods.estimateGas:
        args = this.assertParameters(params, 2, latestBlock)
        response = await this.estimateGas(args[0], args[1])
        break
      case Web3RpcMethods.gasPrice:
        this.assertParameters(params, 0)
        response = await this.gasPrice()
        break
      case Web3RpcMethods.getBlockByNumber:
        args = this.assertParameters(params, 2)
        response = await this.getBlockByNumber(args[0], args[1])
        break
      case Web3RpcMethods.getBlockByHash:
        args = this.assertParameters(params, 2)
        response = await this.getBlockByHash(args[0], args[1])
        break
      case Web3RpcMethods.getBalance:
        this.assertParameters(params, 2, latestBlock)
        response = await this.getBalance()
        break
      case Web3RpcMethods.getCode:
        args = this.assertParameters(params, 2, latestBlock)
        response = await this.getCode(args[0], args[1])
        break
      case Web3RpcMethods.getExecutionManagerAddress:
        this.assertParameters(params, 0)
        response = await this.getExecutionManagerAddress()
        break
      case Web3RpcMethods.getLogs:
        args = this.assertParameters(params, 1)
        response = await this.getLogs(args[0])
        break
      case Web3RpcMethods.getTransactionByHash:
        args = this.assertParameters(params, 1)
        response = await this.getTransactionByHash(args[0])
        break
      case Web3RpcMethods.getTransactionCount:
        args = this.assertParameters(params, 2, latestBlock)
        response = await this.getTransactionCount(args[0], args[1])
        break
      case Web3RpcMethods.getTransactionReceipt:
        args = this.assertParameters(params, 1)
        response = await this.getTransactionReceipt(args[0])
        break
      case Web3RpcMethods.sendRawTransaction:
        args = this.assertParameters(params, 1)
        response = await this.sendRawTransaction(args[0])
        break
      case Web3RpcMethods.networkVersion:
        this.assertParameters(params, 0)
        response = await this.networkVersion()
        break
      case Web3RpcMethods.chainId:
        this.assertParameters(params, 0)
        response = await this.chainId()
        break
      default:
        const msg: string = `Method / params [${method} / ${JSON.stringify(
          params
        )}] is not supported by this Web3 handler!`
        log.debug(msg)
        throw new UnsupportedMethodError(msg)
    }

    log.debug(
      `Request: method [${method}], params: [${JSON.stringify(
        params
      )}], got result: [${JSON.stringify(response)}]`
    )
    return response
  }

  public async blockNumber(): Promise<string> {
    log.debug(`Requesting block number.`)
    const response = await this.context.provider.send(
      Web3RpcMethods.blockNumber,
      []
    )
    // For now we will just use the internal node's blocknumber.
    // TODO: Add rollup block tracking
    log.debug(`Received block number [${response}].`)
    return response
  }

  public async call(txObject: {}, defaultBlock: string): Promise<string> {
    log.debug(
      `Making eth_call: [${JSON.stringify(
        txObject
      )}], defaultBlock: [${defaultBlock}]`
    )
    // TODO allow executing a call without a from address
    // Currently using a dummy default from_address
    if (!txObject['from']) {
      txObject['from'] = '0x' + '88'.repeat(20)
    }
    // First generate the internalTx calldata
    const internalCalldata = this.getTransactionCalldata(
      this.getTimestamp(),
      0,
      txObject['to'],
      txObject['data'],
      txObject['from'],
      ZERO_ADDRESS,
      true
    )

    log.debug(`calldata: ${internalCalldata}`)

    let response
    try {
      // Then actually make the call and get the response
      response = await this.context.provider.send(Web3RpcMethods.call, [
        {
          from: this.context.wallet.address,
          to: this.context.executionManager.address,
          data: internalCalldata,
        },
        defaultBlock,
      ])
    } catch (e) {
      log.debug(
        `Internal error executing call: ${JSON.stringify(
          txObject
        )}, default block: ${defaultBlock}, error: ${JSON.stringify(e)}`
      )
      if (isErrorEVMRevert(e)) {
        log.debug(
          `Internal error appears to be an EVM revert, surfacing revert message up...`
        )
        throw new RevertError(e.message as string)
      }
      throw e
    }

    // Now just return the response!
    log.debug(
      `eth_call with request: [${JSON.stringify(
        txObject
      )}] default block: ${defaultBlock} got response [${response}]`
    )
    return response
  }

  public async estimateGas(
    txObject: {},
    defaultBlock: string
  ): Promise<string> {
    log.debug(
      `Estimating gas: [${JSON.stringify(
        txObject
      )}], defaultBlock: [${defaultBlock}]`
    )
    // First generate the internalTx calldata
    const internalCalldata = this.getTransactionCalldata(
      this.getTimestamp(),
      0,
      txObject['to'],
      txObject['data'],
      txObject['from'],
      ZERO_ADDRESS,
      true
    )

    log.debug(internalCalldata)
    // Then estimate the gas
    const response = await this.context.provider.send(
      Web3RpcMethods.estimateGas,
      [
        {
          from: this.context.wallet.address,
          to: this.context.executionManager.address,
          data: internalCalldata,
        },
      ]
    )
    // TODO: Make sure gas limit is below max
    log.debug(
      `Estimated gas: request: [${JSON.stringify(
        txObject
      )}] default block: ${defaultBlock} got response [${response}]`
    )
    return add0x(GAS_LIMIT.toString(16))
  }

  public async gasPrice(): Promise<string> {
    // Gas price is always zero
    return '0x0'
  }

  public async getBalance(): Promise<string> {
    // Balances are always zero
    return '0x0'
  }

  public async getBlockByNumber(
    defaultBlock: string,
    fullObjects: boolean
  ): Promise<any> {
    log.debug(`Got request to get block ${defaultBlock}.`)
    const res: object = await this.context.provider.send(
      Web3RpcMethods.getBlockByNumber,
      [defaultBlock, fullObjects]
    )
    const block = this.parseInternalBlock(res, fullObjects)

    log.debug(
      `Returning block ${defaultBlock} (fullObj: ${fullObjects}): ${JSON.stringify(
        block
      )}`
    )

    return block
  }

  public async getBlockByHash(
    blockHash: string,
    fullObjects: boolean
  ): Promise<any> {
    log.debug(`Got request to get block ${blockHash}.`)
    const res: object = await this.context.provider.send(
      Web3RpcMethods.getBlockByHash,
      [blockHash, fullObjects]
    )
    const block = this.parseInternalBlock(res, fullObjects)

    log.debug(
      `Returning block ${blockHash} (fullObj: ${fullObjects}): ${JSON.stringify(
        block
      )}`
    )

    return block
  }

  public async parseInternalBlock(
    block: object,
    fullObjects: boolean
  ): Promise<object> {
    if (!block) {
      return block
    }

    log.debug(`Parsing block #${block['number']}: ${JSON.stringify(block)}`)

    if (this.blockTimestamps[block['number']]) {
      block['timestamp'] = numberToHexString(
        this.blockTimestamps[block['number']]
      )
    }
    if (fullObjects) {
      block['transactions'] = (
        await Promise.all(
          block['transactions'].map(async (transaction) => {
            transaction['hash'] = await this.getOvmTxHash(transaction['hash'])
            const ovmTx = await this.getTransactionByHash(transaction['hash'])
            Object.keys(transaction).forEach((key) => {
              if (ovmTx && ovmTx[key]) {
                transaction[key] = utils.BigNumber.isBigNumber(ovmTx[key])
                  ? ovmTx[key].toNumber()
                  : ovmTx[key]
              }
              if (typeof transaction[key] === 'number') {
                transaction[key] = numberToHexString(transaction[key])
              }
            })

            return transaction
          })
        )
      )
        // Filter transactions that aren't included in the execution manager
        .filter((transaction) => transaction['hash'] !== add0x('00'.repeat(32)))
    } else {
      block['transactions'] = await Promise.all(
        block['transactions'].map(async (transactionHash) =>
          this.getOvmTxHash(transactionHash)
        )
      )
    }

    const logsBloom = new BloomFilter()
    await Promise.all(
      block['transactions'].map(async (transactionOrHash) => {
        const transactionHash = fullObjects
          ? transactionOrHash.hash
          : transactionOrHash
        if (transactionHash) {
          const receipt = await this.getTransactionReceipt(transactionHash)
          if (receipt && receipt.logsBloom) {
            logsBloom.or(new BloomFilter(hexStrToBuf(receipt.logsBloom)))
          }
        }
      })
    )
    block['logsBloom'] = bufToHexString(logsBloom.bitvector)

    log.debug(
      `Transforming block #${block['number']} complete: ${JSON.stringify(
        block
      )}`
    )

    return block
  }
  public async getCode(
    address: Address,
    defaultBlock: string
  ): Promise<string> {
    const curentBlockNumber = await this.context.provider.getBlockNumber()
    if (
      !['latest', numberToHexString(curentBlockNumber)].includes(defaultBlock)
    ) {
      log.debug(
        `Historical code lookups aren't supported. defaultBlock: [${hexStrToNumber(
          defaultBlock
        )}] curentBlockNumber:[${curentBlockNumber}]`
      )
      throw new Error(
        `Historical code lookups aren't supported. Requested Block: ${hexStrToNumber(
          defaultBlock
        )} Current Block: ${curentBlockNumber}`
      )
    }
    log.debug(
      `Getting code for address: [${address}], defaultBlock: [${defaultBlock}]`
    )
    // First get the code contract address at the requested OVM address
    const codeContractAddress = await this.context.executionManager.getCodeContractAddress(
      address
    )
    const response = await this.context.provider.send(Web3RpcMethods.getCode, [
      codeContractAddress,
      'latest',
    ])
    log.debug(
      `Got code for address [${address}], block [${defaultBlock}]: [${response}]`
    )
    return response
  }

  public async getExecutionManagerAddress(): Promise<Address> {
    return this.context.executionManager.address
  }

  public async getLogs(ovmFilter: any): Promise<any[]> {
    log.debug(`Requesting logs with filter [${JSON.stringify(ovmFilter)}].`)
    const filter = JSON.parse(JSON.stringify(ovmFilter))
    if (filter['address']) {
      const codeContractAddress = await this.context.executionManager.getCodeContractAddress(
        filter.address
      )
      filter['address'] = codeContractAddress
    }
    const res = await this.context.provider.send(Web3RpcMethods.getLogs, [
      filter,
    ])

    let logs = JSON.parse(JSON.stringify(convertInternalLogsToOvmLogs(res)))
    log.debug(`Log result: [${logs}], filter: [${JSON.stringify(filter)}].`)
    logs = await Promise.all(
      logs.map(async (logItem, index) => {
        logItem['logIndex'] = numberToHexString(index)
        logItem['transactionHash'] = await this.getOvmTxHash(
          logItem['transactionHash']
        )
        const transaction = await this.getTransactionByHash(
          logItem['transactionHash']
        )
        if (transaction['to'] === null) {
          const receipt = await this.getTransactionReceipt(transaction.hash)
          transaction['to'] = receipt.contractAddress
        }
        logItem['address'] = transaction['to']

        return logItem
      })
    )

    return logs
  }

  public async getTransactionByHash(ovmTxHash: string): Promise<any> {
    log.debug('Getting tx for ovm tx hash:', ovmTxHash)
    // First convert our ovmTxHash into an internalTxHash
    const signedOvmTx: string = await this.getOvmTransactionByHash(ovmTxHash)

    if (!remove0x(signedOvmTx)) {
      log.debug(`There is no OVM tx associated with OVM tx hash [${ovmTxHash}]`)
      return null
    }

    log.debug(
      `OVM tx hash [${ovmTxHash}] is associated with signed OVM tx [${signedOvmTx}]`
    )

    const ovmTx = utils.parseTransaction(signedOvmTx)

    log.debug(
      `OVM tx hash [${ovmTxHash}] is associated with parsed OVM tx [${JSON.stringify(
        ovmTx
      )}]`
    )

    return ovmTx
  }

  public async getTransactionCount(
    address: Address,
    defaultBlock: string
  ): Promise<string> {
    log.debug(
      `Requesting transaction count. Address [${address}], block: [${defaultBlock}].`
    )
    const ovmContractNonce = await this.context.executionManager.getOvmContractNonce(
      address
    )
    const response = add0x(ovmContractNonce.toNumber().toString(16))
    log.debug(
      `Received transaction count for Address [${address}], block: [${defaultBlock}]: [${response}].`
    )
    return response
  }

  public async getTransactionReceipt(
    ovmTxHash: string,
    includeRevertMessage: boolean = false
  ): Promise<any> {
    log.debug('Getting tx receipt for ovm tx hash:', ovmTxHash)
    // First convert our ovmTxHash into an internalTxHash
    const internalTxHash = await this.getInternalTxHash(ovmTxHash)

    log.debug(
      `Got internal hash [${internalTxHash}] for ovm hash [${ovmTxHash}]`
    )

    const internalTxReceipt = await this.context.provider.send(
      Web3RpcMethods.getTransactionReceipt,
      [internalTxHash]
    )

    if (!internalTxReceipt) {
      log.debug(`No tx receipt found for ovm tx hash [${ovmTxHash}]`)
      return null
    }

<<<<<<< HEAD
    // Now let's parse the internal transaction reciept
    const ovmTxReceipt: any = await internalTxReceiptToOvmTxReceipt(
      internalTxReceipt,
      ovmTxHash
=======
    log.debug(
      `Converting internal tx receipt to ovm receipt, internal receipt is:`,
      internalTxReceipt
>>>>>>> 9d67507d
    )

    // if there are no logs, the tx must have failed, as the Execution Mgr always logs stuff
    const txSucceeded: boolean = internalTxReceipt.logs.length !== 0
    let ovmTxReceipt
    if (txSucceeded) {
      log.debug(
        `The internal tx previously succeeded for this OVM tx, converting internal receipt to OVM receipt...`
      )
      ovmTxReceipt = await internalTxReceiptToOvmTxReceipt(
        internalTxReceipt,
        ovmTxHash
      )
    } else {
      log.debug(
        `Internal tx previously failed for this OVM tx, creating receipt from the OVM tx itself.`
      )
      const rawOvmTx = await this.getOvmTransactionByHash(ovmTxHash)
      const ovmTx = utils.parseTransaction(rawOvmTx)
      // for a failing tx, everything is identical between the internal and external receipts, except to and from
      ovmTxReceipt = internalTxReceipt
      ovmTxReceipt.from = ovmTx.from
      ovmTxReceipt.to = ovmTx.to
    }

    if (ovmTxReceipt.revertMessage !== undefined && !includeRevertMessage) {
      delete ovmTxReceipt.revertMessage
    }
    if (typeof ovmTxReceipt.status === 'number') {
      ovmTxReceipt.status = numberToHexString(ovmTxReceipt.status)
    }

    if (typeof ovmTxReceipt.status === 'number') {
      ovmTxReceipt.status = numberToHexString(ovmTxReceipt.status)
    }

    log.debug(
      `Returning tx receipt for ovm tx hash [${ovmTxHash}]: [${JSON.stringify(
        ovmTxReceipt
      )}]`
    )
    return ovmTxReceipt
  }

  public async networkVersion(): Promise<string> {
    log.debug('Getting network version')
    // Return our internal chain_id
    // TODO: Add getter for chainId that is not just imported
    const response = CHAIN_ID
    log.debug(`Got network version: [${response}]`)
    return response.toString()
  }

  public async chainId(): Promise<string> {
    log.debug('Getting chain ID')
    // Return our internal chain_id
    // TODO: Add getter for chainId that is not just imported
    const response = add0x(CHAIN_ID.toString(16))
    log.debug(`Got chain ID: [${response}]`)
    return response
  }

  public async sendRawTransaction(
    rawOvmTx: string,
    fromAddressOverride?: string
  ): Promise<string> {
    const debugTime = new Date().getTime()
    const blockTimestamp = this.getTimestamp()
    log.debug('Sending raw transaction with params:', rawOvmTx)

    // Decode the OVM transaction -- this will be used to construct our internal transaction
    const ovmTx = utils.parseTransaction(rawOvmTx)
    // override the from address if in testing mode
    if (!!fromAddressOverride) {
      ovmTx.from = fromAddressOverride
    }
    log.debug(
      `OVM Transaction being parsed ${rawOvmTx}, with from address override of [${fromAddressOverride}], parsed: ${JSON.stringify(
        ovmTx
      )}`
    )

    // Convert the OVM transaction into an "internal" tx which we can use for our execution manager
    const internalTx = await this.ovmTxToInternalTx(ovmTx)
    // Now compute the hash of the OVM transaction which we will return
    const ovmTxHash = await utils.keccak256(rawOvmTx)
    const internalTxHash = await utils.keccak256(internalTx)

    log.debug(
      `OVM tx hash: ${ovmTxHash}, internal tx hash: ${internalTxHash}, signed internal tx: ${JSON.stringify(
        internalTx
      )}`
    )

    // Make sure we have a way to look up our internal tx hash from the ovm tx hash.
    await this.storeOvmTransaction(ovmTxHash, internalTxHash, rawOvmTx)

    let returnedInternalTxHash: string
    try {
      // Then apply our transaction
      returnedInternalTxHash = await this.context.provider.send(
        Web3RpcMethods.sendRawTransaction,
        [internalTx]
      )
    } catch (e) {
      if (isErrorEVMRevert(e)) {
        log.debug(
          `Internal EVM revert for Ovm tx hash: ${ovmTxHash} and internal hash: ${internalTxHash}.  Incrementing nonce Incrementing nonce for sender (${ovmTx.from}) and surfacing revert message up...`
        )
        await this.context.executionManager.incrementNonce(add0x(ovmTx.from))
        log.debug(`Nonce incremented successfully for ${ovmTx.from}.`)
        throw new RevertError(e.message as string)
      }
      logError(
        log,
        `Non-revert error executing internal transaction! Ovm tx hash: ${ovmTxHash}, internal hash: ${internalTxHash}. Returning generic internal error.`,
        e
      )
      throw e
    }

    if (remove0x(internalTxHash) !== remove0x(returnedInternalTxHash)) {
      const msg: string = `Internal Transaction hashes do not match for OVM Hash: [${ovmTxHash}]. Calculated: [${internalTxHash}], returned from tx: [${returnedInternalTxHash}]`
      log.error(msg)
      throw Error(msg)
    }

    this.context.provider.waitForTransaction(internalTxHash).then(async () => {
      const receipt: OvmTransactionReceipt = await this.getTransactionReceipt(
        ovmTxHash,
        true
      )
      log.debug(
        `Transaction receipt for ${rawOvmTx}: ${JSON.stringify(receipt)}`
      )
      if (!receipt) {
        log.error(`Unable to find receipt for raw ovm tx: ${rawOvmTx}`)
        return
      } else if (!receipt.status) {
        log.debug(`Transaction reverted: ${rawOvmTx}`)
      } else {
        log.debug(`Transaction mined successfully: ${rawOvmTx}`)
        await this.processTransactionEvents(receipt)
      }
      this.blockTimestamps[receipt.blockNumber] = blockTimestamp
    })

    log.debug(
      `Completed send raw tx [${rawOvmTx}]. Response: [${ovmTxHash}]. Total time: ${new Date().getTime() -
        debugTime}ms`
    )
    // Return the *OVM* tx hash. We can do this because we store a mapping to the ovmTxHashs in the EM contract.
    return ovmTxHash
  }

  /**
   * @inheritDoc
   */
  public async handleL1ToL2Transaction(
    transaction: L1ToL2Transaction
  ): Promise<void> {
    log.debug(`Executing L1 to L2 Transaction ${JSON.stringify(transaction)}`)

    const calldata = this.context.executionManager.interface.functions[
      'executeTransaction'
    ].encode([
      this.getTimestamp(),
      0,
      transaction.target,
      transaction.callData,
      ZERO_ADDRESS,
      transaction.sender,
      false,
    ])

    const signedTx = await this.getSignedTransaction(
      calldata,
      this.context.executionManager.address
    )
    const receipt = await this.context.provider.sendTransaction(signedTx)

    log.debug(
      `L1 to L2 Transaction submitted. Tx hash: ${
        receipt.hash
      }. Tx: ${JSON.stringify(transaction)}`
    )
    let txReceipt: TransactionReceipt
    try {
      txReceipt = await this.context.provider.waitForTransaction(receipt.hash)
    } catch (e) {
      logError(
        log,
        `Error submitting L1 to L2 transaction to L2 node. Tx Hash: ${
          receipt.hash
        }, Tx: ${JSON.stringify(transaction)}`,
        e
      )
      throw e
    }
    log.debug(`L1 to L2 Transaction applied to L2. Tx hash: ${receipt.hash}`)

    try {
      const ovmTxReceipt: OvmTransactionReceipt = await internalTxReceiptToOvmTxReceipt(
        txReceipt
      )
      await this.processTransactionEvents(ovmTxReceipt)
    } catch (e) {
      logError(
        log,
        `Error processing L1 to L2 transaction events. Tx Hash: ${
          receipt.hash
        }, Tx: ${JSON.stringify(transaction)}`,
        e
      )
    }
  }

  /**
   * Gets the current number of seconds since the epoch.
   *
   * @returns The seconds since epoch.
   */
  protected getTimestamp(): number {
    return getCurrentTime()
  }

  protected getNewWallet(): Wallet {
    return Wallet.createRandom().connect(this.context.provider)
  }

  private async processTransactionEvents(
    receipt: OvmTransactionReceipt
  ): Promise<void> {
    const messagePromises: Array<Promise<void>> = []
    for (const logEntry of receipt.logs.filter(
      (x) =>
        remove0x(x.address) ===
        remove0x(this.context.l2ToL1MessagePasser.address)
    )) {
      const parsedLog = l2ToL1MessagePasserInterface.parseLog(logEntry)
      log.debug(`parsed log: ${JSON.stringify(parsedLog)}.`)
      if (!parsedLog || parsedLog.name !== 'L2ToL1Message') {
        continue
      }

      const nonce: number = parsedLog.values['_nonce'].toNumber()
      const ovmSender: string = parsedLog.values['_ovmSender']
      const callData: string = parsedLog.values['_callData']
      const message: L2ToL1Message = {
        nonce,
        ovmSender,
        callData,
      }
      log.debug(`Submitting L2 to L1 Message: ${JSON.stringify(message)}`)
      messagePromises.push(this.messageSubmitter.submitMessage(message))
    }

    if (!!messagePromises.length) {
      await Promise.all(messagePromises)
    }
  }

  /**
   * Maps the provided OVM transaction hash to the provided internal transaction hash by storing it in our
   * L2 Execution Manager contract.
   *
   * @param ovmTxHash The OVM transaction's hash.
   * @param internalTxHash Our internal transactions's hash.
   * @throws if not stored properly
   */
  private async storeOvmTransaction(
    ovmTxHash: string,
    internalTxHash: string,
    signedOvmTransaction: string
  ): Promise<void> {
    log.debug(
      `Mapping ovmTxHash: ${ovmTxHash} to internal tx hash: ${internalTxHash}.`
    )

    const calldata: string = this.context.executionManager.interface.functions[
      'storeOvmTransaction'
    ].encode([
      add0x(ovmTxHash),
      add0x(internalTxHash),
      add0x(signedOvmTransaction),
    ])

    const signedTx = this.getSignedTransaction(
      calldata,
      this.context.executionManager.address
    )

    const res = await this.context.provider.sendTransaction(signedTx)
    this.ovmHashToOvmTransactionCache[ovmTxHash] = signedOvmTransaction

    this.context.provider
      .waitForTransaction(res.hash)
      .then((receipt) => {
        log.debug(
          `Got receipt mapping ovm tx hash ${ovmTxHash} to internal tx hash ${internalTxHash}: ${JSON.stringify(
            receipt
          )}`
        )
        delete this.ovmHashToOvmTransactionCache[ovmTxHash]
      })
      .catch((e) => {
        logError(
          log,
          `Error mapping ovmTxHash: ${ovmTxHash} to internal tx hash: ${internalTxHash}. This should never happen!`,
          e
        )
        throw e
      })
  }

  /**
   * Gets the internal EVM transaction hash for the provided OVM transaction hash, if one exists.
   *
   * @param ovmTxHash The OVM transaction hash
   * @returns The EVM tx hash if one exists, else undefined.
   */
  private async getInternalTxHash(ovmTxHash: string): Promise<string> {
    return this.context.executionManager.getInternalTransactionHash(
      add0x(ovmTxHash)
    )
  }

  /**
   * Gets the external OVM transaction hash for the provided EVM transaction hash, if one exists.
   *
   * @param evmTxHash The EVM transaction hash
   * @returns The OVM tx hash if one exists, else undefined.
   */
  private async getOvmTxHash(evmTxHash: string): Promise<string> {
    return this.context.executionManager.getOvmTransactionHash(add0x(evmTxHash))
  }

  /**
   * Gets the signed OVM transaction that we received by its hash.
   *
   * @param ovmTxHash The hash of the signed tx.
   * @returns The signed OVM transaction if one exists, else undefined.
   */
  private async getOvmTransactionByHash(ovmTxHash: string): Promise<string> {
    if (ovmTxHash in this.ovmHashToOvmTransactionCache) {
      return this.ovmHashToOvmTransactionCache[ovmTxHash]
    }
    return this.context.executionManager.getOvmTransaction(add0x(ovmTxHash))
  }

  /**
   * Wraps the provided OVM transaction in a signed EVM transaction capable
   * of execution within the L2 node.
   *
   * @param ovmTx The OVM transaction to wrap
   * @returns The wrapped, signed EVM transaction.
   */
  private async ovmTxToInternalTx(ovmTx: any): Promise<string> {
    // Verify that the transaction is not accidentally sending to the ZERO_ADDRESS
    if (ovmTx.to === ZERO_ADDRESS) {
      throw new Error('Sending to Zero Address disallowed')
    }
    // Get the nonce of the account that we will use to send everything
    // Note: + 1 because all transactions will have a tx hash mapping tx sent before them.
    // Check that this is an EOA transaction, if not we throw until we've
    // implemented non-EOA transactions
    if (ovmTx.v === 0) {
      log.error(
        'Transaction does not have a valid signature! For now we only support calls from EOAs'
      )
      throw new Error('Non-EOA transaction detected')
    }
    // Generate the calldata which we'll use to call our internal execution manager
    // First pull out the `to` field (we just need to check if it's null & if so set ovmTo to the zero address as that's how we deploy contracts)
    const ovmTo = ovmTx.to === null ? ZERO_ADDRESS : ovmTx.to
    const ovmFrom = ovmTx.from === undefined ? ZERO_ADDRESS : ovmTx.from
    // Check the nonce
    const expectedNonce = (
      await this.context.executionManager.getOvmContractNonce(ovmFrom)
    ).toNumber()
    if (expectedNonce !== ovmTx.nonce) {
      throw new Error(
        `Incorrect nonce! Expected nonce: ${expectedNonce} but received nonce: ${ovmTx.nonce}`
      )
    }
    // Construct the raw transaction calldata
    const internalCalldata = this.getTransactionCalldata(
      this.getTimestamp(),
      0,
      ovmTo,
      ovmTx.data,
      ovmFrom,
      ZERO_ADDRESS,
      true
    )

    log.debug(`EOA calldata: [${internalCalldata}]`)

    return this.getSignedTransaction(
      internalCalldata,
      this.context.executionManager.address
    )
  }

  private async getSignedTransaction(
    calldata: string,
    to: string,
    nonce: number = 0,
    gasLimit?: number
  ): Promise<string> {
    const tx = {
      nonce,
      gasPrice: 0,
      gasLimit: GAS_LIMIT,
      to,
      value: 0,
      data: add0x(calldata),
      chainId: CHAIN_ID,
    }
    if (gasLimit !== undefined) {
      tx['gasLimit'] = gasLimit
    }

    return this.getNewWallet().sign(tx)
  }

  /**
   * Get the calldata for an EVM transaction to the ExecutionManager.
   */
  private getTransactionCalldata(
    timestamp: number,
    queueOrigin: number,
    ovmEntrypoint: string,
    callBytes: string,
    fromAddress: string,
    l1TxSenderAddress: string,
    allowRevert: boolean
  ): string {
    // Update the ovmEntrypoint to be the ZERO_ADDRESS if this is a contract creation
    if (ovmEntrypoint === null || ovmEntrypoint === undefined) {
      ovmEntrypoint = ZERO_ADDRESS
    }
    return this.context.executionManager.interface.functions[
      'executeTransaction'
    ].encode([
      timestamp,
      queueOrigin,
      ovmEntrypoint,
      callBytes,
      fromAddress,
      l1TxSenderAddress,
      allowRevert,
    ])
  }

  protected assertParameters(
    params: any[],
    expected: number,
    defaultLast?: any
  ): any[] {
    if (!params) {
      if (!expected) {
        return []
      }
    } else if (params.length === expected - 1 || params.length === expected) {
      const nonEmptyParams = params.filter((x) => !!x)
      return nonEmptyParams.length === expected
        ? nonEmptyParams
        : [...nonEmptyParams, defaultLast]
    }
    throw new InvalidParametersError(
      `Expected ${expected} parameters but received ${
        !params ? 0 : params.length
      }.`
    )
  }
}<|MERGE_RESOLUTION|>--- conflicted
+++ resolved
@@ -566,16 +566,9 @@
       return null
     }
 
-<<<<<<< HEAD
-    // Now let's parse the internal transaction reciept
-    const ovmTxReceipt: any = await internalTxReceiptToOvmTxReceipt(
-      internalTxReceipt,
-      ovmTxHash
-=======
     log.debug(
       `Converting internal tx receipt to ovm receipt, internal receipt is:`,
       internalTxReceipt
->>>>>>> 9d67507d
     )
 
     // if there are no logs, the tx must have failed, as the Execution Mgr always logs stuff
